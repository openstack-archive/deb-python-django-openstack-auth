# Translations template for django_openstack_auth.
# Copyright (C) 2015 ORGANIZATION
# This file is distributed under the same license as the
# django_openstack_auth project.
#
# Translators:
# OpenStack Infra <zanata@openstack.org>, 2015. #zanata
msgid ""
msgstr ""
<<<<<<< HEAD
"Project-Id-Version: django_openstack_auth 2.0.1.dev2\n"
"Report-Msgid-Bugs-To: EMAIL@ADDRESS\n"
"POT-Creation-Date: 2015-09-30 16:43+0000\n"
=======
"Project-Id-Version: django_openstack_auth 2.0.1.dev11\n"
"Report-Msgid-Bugs-To: EMAIL@ADDRESS\n"
"POT-Creation-Date: 2015-10-16 17:42+0000\n"
>>>>>>> e7814b2b
"MIME-Version: 1.0\n"
"Content-Type: text/plain; charset=UTF-8\n"
"Content-Transfer-Encoding: 8bit\n"
"PO-Revision-Date: 2015-07-16 01:34+0000\n"
"Last-Translator: openstackjenkins <jenkins@openstack.org>\n"
<<<<<<< HEAD
"Language-Team: Arabic (http://www.transifex.com/openstack/horizon/language/"
"ar/)\n"
"Generated-By: Babel 2.0\n"
"Language: ar\n"
"Plural-Forms: nplurals=6; plural=n==0 ? 0 : n==1 ? 1 : n==2 ? 2 : n%100>=3 "
"&& n%100<=10 ? 3 : n%100>=11 && n%100<=99 ? 4 : 5;\n"
"X-Generator: Zanata 3.7.1\n"
=======
"Language: ar\n"
"Plural-Forms: nplurals=6; plural=n==0 ? 0 : n==1 ? 1 : n==2 ? 2 : n%100>=3 "
"&& n%100<=10 ? 3 : n%100>=11 && n%100<=99 ? 4 : 5;\n"
"Generated-By: Babel 2.0\n"
"X-Generator: Zanata 3.7.1\n"
"Language-Team: Arabic\n"
>>>>>>> e7814b2b

msgid "An error occurred authenticating. Please try again later."
msgstr "حدث خطأ أثناء المصادقة , يرجى اعادة المحاولة لاحقا."

msgid "Domain"
msgstr "نطاق"

msgid "Password"
msgstr "كلمة المرور"

msgid "Region"
msgstr "المجال"

msgid "The authentication token issued by the Identity service has expired."
msgstr "انتهت صلاحية الرمز الموثوق الصادر عن خدمة الهوية"

msgid "Unable to authenticate to any available projects."
msgstr "لايمكن المصادقة لولوج أيٍّ من المشاريع المتاحة."

msgid "Unable to retrieve authorized projects."
msgstr "لايمكن اظهار المشاريع المتاحة."

msgid "User Name"
msgstr "اسم المستخدم"

msgid "You are not authorized for any projects."
msgstr "لايوجد لديك تصريح لدخول أي مشروع."<|MERGE_RESOLUTION|>--- conflicted
+++ resolved
@@ -7,36 +7,20 @@
 # OpenStack Infra <zanata@openstack.org>, 2015. #zanata
 msgid ""
 msgstr ""
-<<<<<<< HEAD
-"Project-Id-Version: django_openstack_auth 2.0.1.dev2\n"
-"Report-Msgid-Bugs-To: EMAIL@ADDRESS\n"
-"POT-Creation-Date: 2015-09-30 16:43+0000\n"
-=======
 "Project-Id-Version: django_openstack_auth 2.0.1.dev11\n"
 "Report-Msgid-Bugs-To: EMAIL@ADDRESS\n"
 "POT-Creation-Date: 2015-10-16 17:42+0000\n"
->>>>>>> e7814b2b
 "MIME-Version: 1.0\n"
 "Content-Type: text/plain; charset=UTF-8\n"
 "Content-Transfer-Encoding: 8bit\n"
 "PO-Revision-Date: 2015-07-16 01:34+0000\n"
 "Last-Translator: openstackjenkins <jenkins@openstack.org>\n"
-<<<<<<< HEAD
-"Language-Team: Arabic (http://www.transifex.com/openstack/horizon/language/"
-"ar/)\n"
-"Generated-By: Babel 2.0\n"
-"Language: ar\n"
-"Plural-Forms: nplurals=6; plural=n==0 ? 0 : n==1 ? 1 : n==2 ? 2 : n%100>=3 "
-"&& n%100<=10 ? 3 : n%100>=11 && n%100<=99 ? 4 : 5;\n"
-"X-Generator: Zanata 3.7.1\n"
-=======
 "Language: ar\n"
 "Plural-Forms: nplurals=6; plural=n==0 ? 0 : n==1 ? 1 : n==2 ? 2 : n%100>=3 "
 "&& n%100<=10 ? 3 : n%100>=11 && n%100<=99 ? 4 : 5;\n"
 "Generated-By: Babel 2.0\n"
 "X-Generator: Zanata 3.7.1\n"
 "Language-Team: Arabic\n"
->>>>>>> e7814b2b
 
 msgid "An error occurred authenticating. Please try again later."
 msgstr "حدث خطأ أثناء المصادقة , يرجى اعادة المحاولة لاحقا."
