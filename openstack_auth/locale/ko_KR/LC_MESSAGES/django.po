--- conflicted
+++ resolved
@@ -6,26 +6,6 @@
 # Translators:
 # Ian Y. Choi <ianyrchoi@gmail.com>, 2015
 # Sungjin Kang <potopro@gmail.com>, 2015
-<<<<<<< HEAD
-# OpenStack Infra <zanata@openstack.org>, 2015. #zanata
-# Sungjin Kang <gang.sungjin@gmail.com>, 2015. #zanata
-msgid ""
-msgstr ""
-"Project-Id-Version: django_openstack_auth 2.0.1.dev2\n"
-"Report-Msgid-Bugs-To: EMAIL@ADDRESS\n"
-"POT-Creation-Date: 2015-09-30 16:43+0000\n"
-"MIME-Version: 1.0\n"
-"Content-Type: text/plain; charset=UTF-8\n"
-"Content-Transfer-Encoding: 8bit\n"
-"PO-Revision-Date: 2015-09-23 03:40+0000\n"
-"Last-Translator: Sungjin Kang <gang.sungjin@gmail.com>\n"
-"Language-Team: Korean (Korea) (http://www.transifex.com/openstack/horizon/"
-"language/ko_KR/)\n"
-"Generated-By: Babel 2.0\n"
-"Language: ko-KR\n"
-"Plural-Forms: nplurals=1; plural=0;\n"
-"X-Generator: Zanata 3.7.1\n"
-=======
 # Sungjin Kang <gang.sungjin@gmail.com>, 2015. #zanata
 msgid ""
 msgstr ""
@@ -42,7 +22,6 @@
 "Generated-By: Babel 2.0\n"
 "X-Generator: Zanata 3.7.1\n"
 "Language-Team: Korean (South Korea)\n"
->>>>>>> e7814b2b
 
 msgid "An error occurred authenticating. Please try again later."
 msgstr "인증 중 오류가 발생했습니다. 잠시 후 다시 시도하세요."
@@ -66,11 +45,7 @@
 
 #, python-format
 msgid "Project switch failed for user \"%(username)s\"."
-<<<<<<< HEAD
-msgstr "\"%(username)s\" 사용자에 대한 프로젝트 전환에 실패했습니다."
-=======
 msgstr "\"%(username)s\" 사용자 프로젝트 전환에 실패했습니다."
->>>>>>> e7814b2b
 
 msgid "Region"
 msgstr "지역"
